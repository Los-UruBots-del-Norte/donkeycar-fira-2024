import os
import time
import numpy as np
from PIL import Image
import glob
from donkeycar.utils import rgb2gray

class BaseCamera:

    def run_threaded(self):
        return self.frame

class PiCamera(BaseCamera):
    def __init__(self, image_w=160, image_h=120, image_d=3, framerate=20):
        from picamera.array import PiRGBArray
        from picamera import PiCamera
        
        resolution = (image_w, image_h)
        # initialize the camera and stream
        self.camera = PiCamera() #PiCamera gets resolution (height, width)
        self.camera.resolution = resolution
        self.camera.framerate = framerate
        self.rawCapture = PiRGBArray(self.camera, size=resolution)
        self.stream = self.camera.capture_continuous(self.rawCapture,
            format="rgb", use_video_port=True)

        # initialize the frame and the variable used to indicate
        # if the thread should be stopped
        self.frame = None
        self.on = True
        self.image_d = image_d

        print('PiCamera loaded.. .warming camera')
        time.sleep(2)


    def run(self):
        f = next(self.stream)
        frame = f.array
        self.rawCapture.truncate(0)
        if self.image_d == 1:
            frame = rgb2gray(frame)
        return frame

    def update(self):
        # keep looping infinitely until the thread is stopped
        for f in self.stream:
            # grab the frame from the stream and clear the stream in
            # preparation for the next frame
            self.frame = f.array
            self.rawCapture.truncate(0)

            if self.image_d == 1:
                self.frame = rgb2gray(self.frame)

            # if the thread indicator variable is set, stop the thread
            if not self.on:
                break

    def shutdown(self):
        # indicate that the thread should be stopped
        self.on = False
        print('stoping PiCamera')
        time.sleep(.5)
        self.stream.close()
        self.rawCapture.close()
        self.camera.close()

class Webcam(BaseCamera):
    def __init__(self, image_w=160, image_h=120, image_d=3, framerate = 20, iCam = 0):
        import pygame
        import pygame.camera

        super().__init__()
        resolution = (image_w, image_h)
        pygame.init()
        pygame.camera.init()
        l = pygame.camera.list_cameras()
        print('cameras', l)
        self.cam = pygame.camera.Camera(l[iCam], resolution, "RGB")
        self.resolution = resolution
        self.cam.start()
        self.framerate = framerate

        # initialize variable used to indicate
        # if the thread should be stopped
        self.frame = None
        self.on = True
        self.image_d = image_d

        print('WebcamVideoStream loaded.. .warming camera')

        time.sleep(2)

    def update(self):
        from datetime import datetime, timedelta
        import pygame.image
        while self.on:
            start = datetime.now()

            if self.cam.query_image():
                # snapshot = self.cam.get_image()
                # self.frame = list(pygame.image.tostring(snapshot, "RGB", False))
                snapshot = self.cam.get_image()
                snapshot1 = pygame.transform.scale(snapshot, self.resolution)
                self.frame = pygame.surfarray.pixels3d(pygame.transform.rotate(pygame.transform.flip(snapshot1, True, False), 90))
                if self.image_d == 1:
                    self.frame = rgb2gray(self.frame)

            stop = datetime.now()
            s = 1 / self.framerate - (stop - start).total_seconds()
            if s > 0:
                time.sleep(s)

        self.cam.stop()

    def run_threaded(self):
        return self.frame

    def shutdown(self):
        # indicate that the thread should be stopped
        self.on = False
        print('stoping Webcam')
        time.sleep(.5)

class MockCamera(BaseCamera):
    '''
    Fake camera. Returns only a single static frame
    '''
    def __init__(self, image_w=160, image_h=120, image_d=3, image=None):
        if image is not None:
            self.frame = image
        else:
<<<<<<< HEAD
            resolution=(image_w, image_h)
            self.frame = Image.new('RGB', resolution)
=======
            self.frame = Image.new('RGB', (image_w, image_h))
>>>>>>> 0bff3e5e

    def update(self):
        pass

    def shutdown(self):
        pass

class ImageListCamera(BaseCamera):
    '''
    Use the images from a tub as a fake camera output
    '''
    def __init__(self, path_mask='~/d2/data/**/*.jpg'):
        self.image_filenames = glob.glob(os.path.expanduser(path_mask), recursive=True)
    
        def get_image_index(fnm):
            sl = os.path.basename(fnm).split('_')
            return int(sl[0])

        '''
        I feel like sorting by modified time is almost always
        what you want. but if you tared and moved your data around,
        sometimes it doesn't preserve a nice modified time.
        so, sorting by image index works better, but only with one path.
        '''
        self.image_filenames.sort(key=get_image_index)
        #self.image_filenames.sort(key=os.path.getmtime)
        self.num_images = len(self.image_filenames)
        print('%d images loaded.' % self.num_images)
        print( self.image_filenames[:10])
        self.i_frame = 0
        self.frame = None
        self.update()

    def update(self):
        pass

    def run_threaded(self):        
        if self.num_images > 0:
            self.i_frame = (self.i_frame + 1) % self.num_images
            self.frame = Image.open(self.image_filenames[self.i_frame]) 

        return np.asarray(self.frame)

    def shutdown(self):
        pass<|MERGE_RESOLUTION|>--- conflicted
+++ resolved
@@ -131,12 +131,7 @@
         if image is not None:
             self.frame = image
         else:
-<<<<<<< HEAD
-            resolution=(image_w, image_h)
-            self.frame = Image.new('RGB', resolution)
-=======
             self.frame = Image.new('RGB', (image_w, image_h))
->>>>>>> 0bff3e5e
 
     def update(self):
         pass
