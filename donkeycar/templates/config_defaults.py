""" 
CAR CONFIG 

This file is read by your car application's manage.py script to change the car
performance. 

EXMAPLE
-----------
import dk
cfg = dk.load_config(config_path='~/d2/config.py')
print(cfg.CAMERA_RESOLUTION)

"""


import os

#donkey name. This should be unique across the shared mqtt broker
DONKEY_UNIQUE_NAME = 'my_robot1234'

#pi information
PI_USERNAME = "pi"
PI_PASSWD = "raspberry"
PI_HOSTNAME = "raspberrypi.local"
PI_DONKEY_ROOT = "/home/pi/d2"

#PATHS
CAR_PATH = PACKAGE_PATH = os.path.dirname(os.path.realpath(__file__))
DATA_PATH = os.path.join(CAR_PATH, 'data')
MODELS_PATH = os.path.join(CAR_PATH, 'models')

#VEHICLE
DRIVE_LOOP_HZ = 20
MAX_LOOPS = 100000

#CAMERA
CAMERA_TYPE = "PICAM"   # (PICAM|WEBCAM|CVCAM|MOCK)
IMAGE_W = 160
IMAGE_H = 120
IMAGE_DEPTH = 3         # default RGB=3, make 1 for mono
CAMERA_FRAMERATE = DRIVE_LOOP_HZ

#9865, over rides only if needed, ie. TX2..
PCA9685_I2C_ADDR = 0x40
PCA9685_I2C_BUSNUM = None

#drivetrain
DRIVE_TRAIN_TYPE = "SERVO_ESC" # SERVO_ESC|DC_STEER_THROTTLE|DC_TWO_WHEEL|SERVO_HBRIDGE_PWM

#STEERING
STEERING_CHANNEL = 1
STEERING_LEFT_PWM = 460
STEERING_RIGHT_PWM = 290

#THROTTLE
THROTTLE_CHANNEL = 0
THROTTLE_FORWARD_PWM = 500
THROTTLE_STOPPED_PWM = 370
THROTTLE_REVERSE_PWM = 220

#DC_STEER_THROTTLE with one motor as steering, one as drive
HBRIDGE_PIN_LEFT = 18
HBRIDGE_PIN_RIGHT = 16
HBRIDGE_PIN_FWD = 15
HBRIDGE_PIN_BWD = 13

#DC_TWO_WHEEL - with two wheels as drive, left and right.
HBRIDGE_PIN_LEFT_FWD = 18
HBRIDGE_PIN_LEFT_BWD = 16
HBRIDGE_PIN_RIGHT_FWD = 15
HBRIDGE_PIN_RIGHT_BWD = 13

#TRAINING
BATCH_SIZE = 128
TRAIN_TEST_SPLIT = 0.8
MAX_EPOCHS = 100
SHOW_PLOT = True
VEBOSE_TRAIN = True
USE_EARLY_STOP = True
EARLY_STOP_PATIENCE = 5
MIN_DELTA = .0005
PRINT_MODEL_SUMMARY = True      #print layers and weights to stdout
OPTIMIZER = None                #adam, sgd, rmsprop, etc.. None accepts default
LEARNING_RATE = 0.001           #only used when OPTIMIZER specified
LEARNING_RATE_DECAY = 0.0       #only used when OPTIMIZER specified
SEND_BEST_MODEL_TO_PI = False   #change to true to automatically send best model during training
CACHE_IMAGES = True             #keep images in memory. will speed succesive epochs, but crater if not enough mem.
PRUNE_CNN = False
PRUNE_PERCENT_TARGET = 75 # The desired percentage of pruning.
PRUNE_PERCENT_PER_ITERATION = 20 # Percenge of pruning that is perform per iteration.
PRUNE_VAL_LOSS_DEGRADATION_LIMIT = 0.2 # The max amout of validation loss that is permitted during pruning.
PRUNE_EVAL_PERCENT_OF_DATASET = .05  # percent of dataset used to perform evaluation of model.

# Region of interst cropping
# only supported in Categorical and Linear models.
ROI_CROP_TOP = 0
ROI_CROP_BOTTOM = 0

#model transfer options
FREEZE_LAYERS = False
NUM_LAST_LAYERS_TO_TRAIN = 7

#JOYSTICK
USE_JOYSTICK_AS_DEFAULT = True
JOYSTICK_MAX_THROTTLE = 0.3
JOYSTICK_STEERING_SCALE = 1.0
AUTO_RECORD_ON_THROTTLE = True
CONTROLLER_TYPE='ps3'           #(ps3|ps4|xbox|nimbus)
USE_NETWORKED_JS = False
NETWORK_JS_SERVER_IP = "192.168.0.1"
JOYSTICK_DEADZONE = 0.0         # when non zero, this is the smallest throttle before recording triggered.

#For the categorical model, this limits the upper bound of the learned throttle
#it's very IMPORTANT that this value is matched from the training PC config.py and the robot.py
#and ideally wouldn't change once set.
MODEL_CATEGORICAL_MAX_THROTTLE_RANGE = 0.5

#RNN or 3D
SEQUENCE_LENGTH = 3

#IMU
HAVE_IMU = False

#SOMBRERO
HAVE_SOMBRERO = False

#RECORD OPTIONS
RECORD_DURING_AI = False
USE_REWARDS = False

#LED
HAVE_RGB_LED = False
LED_INVERT = False              #COMMON ANNODE?

#board pin number for pwm outputs
LED_PIN_R = 12
LED_PIN_G = 10
LED_PIN_B = 16

#LED status color, 0-100
LED_R = 0
LED_G = 0
LED_B = 1

#LED Color for record count indicator
REC_COUNT_ALERT = 1000  #how many records before blinking alert
REC_COUNT_ALERT_CYC = 15 #how many cycles of 1/20 of a second to blink per REC_COUNT_ALERT records
REC_COUNT_ALERT_BLINK_RATE = 0.4 #how fast to blink the led in seconds on/off

#first number is record count, second tuple is color ( r, g, b) (0-100)
#when record count exceeds that number, the color will be used
RECORD_ALERT_COLOR_ARR = [ (0, (1, 1, 1)),
            (3000, (5, 5, 5)),
            (5000, (5, 2, 0)),
            (10000, (0, 5, 0)),
            (15000, (0, 5, 5)),
            (20000, (0, 0, 5)), ]


#LED status color, 0-100, for model reloaded alert
MODEL_RELOADED_LED_R = 100
MODEL_RELOADED_LED_G = 0
MODEL_RELOADED_LED_B = 0


#BEHAVIORS
TRAIN_BEHAVIORS = False
BEHAVIOR_LIST = ['Left_Lane', "Right_Lane"]
BEHAVIOR_LED_COLORS =[ (0, 10, 0), (10, 0, 0) ] #RGB tuples 0-100 per chanel

TRAIN_LOCALIZER = False
BUTTON_PRESS_NEW_TUB = False #should we make a new tub on each X button press?

#in donkey gym env?
DONKEY_GYM = False
DONKEY_SIM_PATH = "path to sim" #"/home/tkramer/projects/sdsandbox/sdsim/build/DonkeySimLinux/donkey_sim.x86_64"
DONKEY_GYM_ENV_NAME = "donkey-generated-track-v0" # "donkey-generated-track-v0" "donkey-generated-roads-v0" "donkey-warehouse-v0" "donkey-avc-sparkfun-v0"

#publish camera over network
PUB_CAMERA_IMAGES = False

#meta data. Strings describing location and/or task
DRIVE_LOCATION = None
DRIVE_TASK = None

<<<<<<< HEAD

#path following
PATH_FILENAME = "donkey_path.pkl"
PATH_SCALE = 5.0
PATH_OFFSET = (0, 0)
PATH_MIN_DIST = 0.3
PID_P = 1.0
PID_I = 0.000
PID_D = 0.3
PID_THROTTLE = 0.2
SAVE_PATH_BTN = "cross"
=======
#to give the ai a boost, configure these values to
AI_LAUNCH_DURATION = 0.0
AI_LAUNCH_THROTTLE = 0.0
AI_LAUNCH_ENABLE_BUTTON = 'R2'
>>>>>>> 9fc2415c
<|MERGE_RESOLUTION|>--- conflicted
+++ resolved
@@ -183,7 +183,11 @@
 DRIVE_LOCATION = None
 DRIVE_TASK = None
 
-<<<<<<< HEAD
+#to give the ai a boost, configure these values to
+AI_LAUNCH_DURATION = 0.0
+AI_LAUNCH_THROTTLE = 0.0
+AI_LAUNCH_ENABLE_BUTTON = 'R2'
+
 
 #path following
 PATH_FILENAME = "donkey_path.pkl"
@@ -194,10 +198,4 @@
 PID_I = 0.000
 PID_D = 0.3
 PID_THROTTLE = 0.2
-SAVE_PATH_BTN = "cross"
-=======
-#to give the ai a boost, configure these values to
-AI_LAUNCH_DURATION = 0.0
-AI_LAUNCH_THROTTLE = 0.0
-AI_LAUNCH_ENABLE_BUTTON = 'R2'
->>>>>>> 9fc2415c
+SAVE_PATH_BTN = "cross"