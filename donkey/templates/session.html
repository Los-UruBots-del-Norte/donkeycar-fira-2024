
{% extends "base.html" %}
{% block content %}

	<body>
		<div class="container-fluid">

			<div class="row">
				<div class="col-md-12">
					<h2><span class="text-muted">Session:</span> {{ escape(session['name'])}} </h2>
				</div>
			</div>

			<div class="row">
				<div class="col-md-12 session-thumbnails">
					<ol id="selectable">
						<p class="text-muted"><em>Click and drag to select images, command + click to select multiple single images.</em></p>
						{% for img in session['imgs'] %}
							<li class="thumbnail" id="{{ img['name'] }}">
								<img src="/session_image/{{session['name']}}/{{ img['name'] }}" class="img-responsive">
								<div class="caption">
									<p class="small desc">
										{% if img['angle'] < 0 %}
											<span class="glyphicon glyphicon-arrow-left"></span>
										{% elif img['angle'] ==0 %}
											<span class="glyphicon glyphicon-arrow-up"></span>
										{% elif img['angle'] > 0 %}
											<span class="glyphicon glyphicon-arrow-right"></span>
										{% end %}
										Angle: {{img['angle']}}</p>
									<p class="small desc">
										<span class="glyphicon glyphicon-dashboard"></span>
										Throttle: {{img['throttle']}}</p>
                                                                        {% if 'speed' in img.keys() %}
									<p class="small desc">
										<span class="glyphicon glyphicon-dashboard"></span>
										Speed: {{img['speed']}}</p>
                                                                        {% end %}
								</div>
							</li>
						{% end %}
					</ol>
				</div>
			</div>
		</div>

	<footer class='footer' >
		<div class="container-fluid">
<<<<<<< HEAD

			<div class="col-md-8">
=======
			
			<div class="col-md-5">
>>>>>>> b72be68a
				<nav aria-label="Page navigation">
					<ul class="pagination">
						<li>
							<a href="./{{this_page - 1}}" aria-label="Previous">
								<span aria-hidden="true">&laquo;</span>
							</a>
						</li>

						{% for p in page_list %}
							<li ><a href="./{{p}}"> {{p}} </a></li>
						{% end %}

						<li>
							<a href="./{{this_page + 1}}" aria-label="Next">
								<span aria-hidden="true">&raquo;</span>
							</a>
						</li>
					</ul>
				</nav>
			</div>
<<<<<<< HEAD

			<div class="col-md-4 img-controls text-right">
=======
            
            <div class="col-md-2 img-controls">
				<div class="form-inline">
                    <form method="GET" action="download">
					<input class="btn btn-default" type="submit" value="Download .zip" id="download">
                    </form>
                </div>
			</div>
			
			<div class="col-md-5 img-controls text-right">
>>>>>>> b72be68a
				<div class="form-inline">
					<label>
						<span id="select-result">0</span> selected
					</label>
					<label class="btn btn-default">
						<input id="select-all" type="checkbox"> Select All
					</label>
					<input class="btn btn-danger" type="button" value="Delete Selected" id="delete-all">
				</div>
			</div>

		</div>
	</footer>

	<div class='meta' style="display:none">
		<span id="session_id" data-id={{ escape(session['name'])}}>session_id:  {{ escape(session['name'])}} </span>
	</div>

	<script>
		$(document).ready(function() {

			$( "#selectable" ).selectable({
			  filter: 'li',
				autoRefresh: false,

				stop: function() {
					$( "#select-result" ).text(function( index ) {
					  return $('.ui-selected').length;
					});
	}
			});

			$('#select-all').on('click', function () {
				if ($(this).is(":checked")) {
					$('.thumbnail').addClass('ui-selected');
				} else {
					$('.thumbnail').removeClass('ui-selected');
				}

				$( "#select-result" ).text(function( index ) {
					return $('.ui-selected').length;
				});
			})

			$('#delete-all').click(function(){
				var selected = []

				// Build array of selected images
				$(".ui-selected").each(function() {
					selected.push(this.id);
				});

				console.log(selected);

				//Send post request to server.
				data = JSON.stringify({ 'imgs': selected,
																'session_id': $('#session_id').data('id'),
																'action':'delete_images'});

				console.log(data);
				$.post('', data);

				//Remove deleted images from page
				$(selected).each(function( index, value ) {
					console.log(value);
					$("[id='" + value + "']").remove();
					$( "#selectable" ).selectable( "refresh" );
				});
			});

		} );
	</script>

	</body>
{% end %}<|MERGE_RESOLUTION|>--- conflicted
+++ resolved
@@ -46,13 +46,8 @@
 
 	<footer class='footer' >
 		<div class="container-fluid">
-<<<<<<< HEAD
-
-			<div class="col-md-8">
-=======
 			
 			<div class="col-md-5">
->>>>>>> b72be68a
 				<nav aria-label="Page navigation">
 					<ul class="pagination">
 						<li>
@@ -73,10 +68,7 @@
 					</ul>
 				</nav>
 			</div>
-<<<<<<< HEAD
 
-			<div class="col-md-4 img-controls text-right">
-=======
             
             <div class="col-md-2 img-controls">
 				<div class="form-inline">
@@ -87,7 +79,6 @@
 			</div>
 			
 			<div class="col-md-5 img-controls text-right">
->>>>>>> b72be68a
 				<div class="form-inline">
 					<label>
 						<span id="select-result">0</span> selected
